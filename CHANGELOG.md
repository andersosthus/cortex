# Changelog

## master / unreleased

* [CHANGE] Added v1 API routes documented in #2327. #2372
  * Added `-http.alertmanager-http-prefix` flag which allows the configuration of the path where the Alertmanager API and UI can be reached. The default is set to `/alertmanager`.
  * Added `-http.prometheus-http-prefix` flag which allows the configuration of the path where the Prometheus API and UI can be reached. The default is set to `/prometheus`.
  * Updated the index hosted at the root prefix to point to the updated routes.
  * Legacy routes hardcoded with the `/api/prom` prefix now respect the `-http.prefix` flag.
* [CHANGE] The metrics `cortex_distributor_ingester_appends_total` and `distributor_ingester_append_failures_total` now includes a `type` label to differentiate between `samples` and `metadata`. #2336
* [CHANGE] The metrics for number of chunks and bytes flushed to the chunk store are renamed from: #2463
  * `cortex_ingester_chunks_stored_total` > `cortex_chunk_store_stored_chunks_total`
  * `cortex_ingester_chunk_stored_bytes_total` > `cortex_chunk_store_stored_chunk_bytes_total`
* [CHANGE] Experimental TSDB: renamed blocks meta fetcher metrics: #2375
  * `cortex_querier_bucket_store_blocks_meta_syncs_total` > `cortex_querier_blocks_meta_syncs_total`
  * `cortex_querier_bucket_store_blocks_meta_sync_failures_total` > `cortex_querier_blocks_meta_sync_failures_total`
  * `cortex_querier_bucket_store_blocks_meta_sync_duration_seconds` > `cortex_querier_blocks_meta_sync_duration_seconds`
  * `cortex_querier_bucket_store_blocks_meta_sync_consistency_delay_seconds` > `cortex_querier_blocks_meta_sync_consistency_delay_seconds`
* [CHANGE] Experimental TSDB: Modified default values for `compactor.deletion-delay` option from 48h to 12h and `-experimental.tsdb.bucket-store.ignore-deletion-marks-delay` from 24h to 6h. #2414
* [CHANGE] Experimental WAL: Default value of `-ingester.checkpoint-enabled` changed to `true`. #2416
* [CHANGE] `trace_id` field in log files has been renamed to `traceID`. #2518
* [CHANGE] Slow query log has a different output now. Previously used `url` field has been replaced with `host` and `path`, and query parameters are logged as individual log fields with `qs_` prefix. #2520
* [CHANGE] Experimental WAL: WAL and checkpoint compression is now disabled. #2436
* [FEATURE] Ruler: The `-ruler.evaluation-delay` flag was added to allow users to configure a default evaluation delay for all rules in cortex. The default value is 0 which is the current behavior. #2423
<<<<<<< HEAD
* [FEATURE] TLS support for both HTTP and GRPC clients to enable secure communication between cortex components. #2502
=======
* [FEATURE] Experimental: Added a new object storage client for OpenStack Swift. #2440
>>>>>>> 9a9dec8b
* [ENHANCEMENT] Experimental TSDB: sample ingestion errors are now reported via existing `cortex_discarded_samples_total` metric. #2370
* [ENHANCEMENT] Failures on samples at distributors and ingesters return the first validation error as opposed to the last. #2383
* [ENHANCEMENT] Experimental TSDB: Added `cortex_querier_blocks_meta_synced`, which reflects current state of synced blocks over all tenants. #2392
* [ENHANCEMENT] Added `cortex_distributor_latest_seen_sample_timestamp_seconds` metric to see how far behind Prometheus servers are in sending data. #2371
* [ENHANCEMENT] FIFO cache to support eviction based on memory usage. The `-<prefix>.fifocache.size` CLI flag has been renamed to `-<prefix>.fifocache.max-size-items` as well as its YAML config option `size` renamed to `max_size_items`. Added `-<prefix>.fifocache.max-size-bytes` CLI flag and YAML config option `max_size_bytes` to specify memory limit of the cache. #2319
* [ENHANCEMENT] Added `-querier.worker-match-max-concurrent`.  Force worker concurrency to match the `-querier.max-concurrent` option.  Overrides `-querier.worker-parallelism`.  #2456
* [ENHANCEMENT] Added the following metrics for monitoring delete requests: #2445
  - `cortex_purger_delete_requests_received_total`: Number of delete requests received per user.
  - `cortex_purger_delete_requests_processed_total`: Number of delete requests processed per user.
  - `cortex_purger_delete_requests_chunks_selected_total`: Number of chunks selected while building delete plans per user.
  - `cortex_purger_delete_requests_processing_failures_total`: Number of delete requests processing failures per user.
* [ENHANCEMENT] Single Binary: Added query-frontend to the single binary.  Single binary users will now benefit from various query-frontend features.  Primarily: sharding, parallelization, load shedding, additional caching (if configured), and query retries. #2437
* [ENHANCEMENT] Allow 1w (where w denotes week) and 1y (where y denotes year) when setting `-store.cache-lookups-older-than` and `-store.max-look-back-period`. #2454
* [ENHANCEMENT] Optimize index queries for matchers using "a|b|c"-type regex. #2446 #2475
* [ENHANCEMENT] Added per tenant metrics for queries and chunks and bytes read from chunk store: #2463
* [ENHANCEMENT] Experimental WAL: New metrics `cortex_ingester_wal_logged_bytes_total` and `cortex_ingester_checkpoint_logged_bytes_total` added to track total bytes logged to disk for WAL and checkpoints. #2497
  * `cortex_chunk_store_fetched_chunks_total` and `cortex_chunk_store_fetched_chunk_bytes_total`
  * `cortex_query_frontend_queries_total` (per tenant queries counted by the frontend)
* [ENHANCEMENT] Add de-duplicated chunks counter `cortex_chunk_store_deduped_chunks_total` which counts every chunk not sent to the store because it was already sent by another replica. #2485
* [ENHANCEMENT] query-frontend now also logs the POST data of long queries. #2481
* [ENHANCEMENT] Experimental WAL: Ingester WAL records now have type header and the custom WAL records have been replaced by Prometheus TSDB's WAL records. Old records will not be supported from 1.3 onwards. Note: once this is deployed, you cannot downgrade without data loss. #2436
* [BUGFIX] Fixes #2411, Ensure requests are properly routed to the prometheus api embedded in the query if `-server.path-prefix` is set. #2372
* [BUGFIX] Experimental TSDB: fixed chunk data corruption when querying back series using the experimental blocks storage. #2400
* [BUGFIX] Cassandra Storage: Fix endpoint TLS host verification. #2109
* [BUGFIX] Experimental TSDB: fixed response status code from `422` to `500` when an error occurs while iterating chunks with the experimental blocks storage. #2402
* [BUGFIX] Ring: Fixed a situation where upgrading from pre-1.0 cortex with a rolling strategy caused new 1.0 ingesters to lose their zone value in the ring until manually forced to re-register. #2404
* [BUGFIX] Distributor: `/all_user_stats` now show API and Rule Ingest Rate correctly. #2457
* [BUGFIX] Fixed `version`, `revision` and `branch` labels exported by the `cortex_build_info` metric. #2468
* [BUGFIX] QueryFrontend: fixed a situation where HTTP error is ignored and an incorrect status code is set. #2483

## 1.0.0 / 2020-04-02

This is the first major release of Cortex. We made a lot of **breaking changes** in this release which have been detailed below. Please also see the stability guarantees we provide as part of a major release: https://cortexmetrics.io/docs/configuration/v1guarantees/

* [CHANGE] Remove the following deprecated flags: #2339
  - `-metrics.error-rate-query` (use `-metrics.write-throttle-query` instead).
  - `-store.cardinality-cache-size` (use `-store.index-cache-read.enable-fifocache` and `-store.index-cache-read.fifocache.size` instead).
  - `-store.cardinality-cache-validity` (use `-store.index-cache-read.enable-fifocache` and `-store.index-cache-read.fifocache.duration` instead).
  - `-distributor.limiter-reload-period` (flag unused)
  - `-ingester.claim-on-rollout` (flag unused)
  - `-ingester.normalise-tokens` (flag unused)
* [CHANGE] Renamed YAML file options to be more consistent. See [full config file changes below](#config-file-breaking-changes). #2273
* [CHANGE] AWS based autoscaling has been removed. You can only use metrics based autoscaling now. `-applicationautoscaling.url` has been removed. See https://cortexmetrics.io/docs/guides/aws/#dynamodb-capacity-provisioning on how to migrate. #2328
* [CHANGE] Renamed the `memcache.write-back-goroutines` and `memcache.write-back-buffer` flags to `background.write-back-concurrency` and `background.write-back-buffer`. This affects the following flags: #2241
  - `-frontend.memcache.write-back-buffer` --> `-frontend.background.write-back-buffer`
  - `-frontend.memcache.write-back-goroutines` --> `-frontend.background.write-back-concurrency`
  - `-store.index-cache-read.memcache.write-back-buffer` --> `-store.index-cache-read.background.write-back-buffer`
  - `-store.index-cache-read.memcache.write-back-goroutines` --> `-store.index-cache-read.background.write-back-concurrency`
  - `-store.index-cache-write.memcache.write-back-buffer` --> `-store.index-cache-write.background.write-back-buffer`
  - `-store.index-cache-write.memcache.write-back-goroutines` --> `-store.index-cache-write.background.write-back-concurrency`
  - `-memcache.write-back-buffer` --> `-store.chunks-cache.background.write-back-buffer`. Note the next change log for the difference.
  - `-memcache.write-back-goroutines` --> `-store.chunks-cache.background.write-back-concurrency`. Note the next change log for the difference.

* [CHANGE] Renamed the chunk cache flags to have `store.chunks-cache.` as prefix. This means the following flags have been changed: #2241
  - `-cache.enable-fifocache` --> `-store.chunks-cache.cache.enable-fifocache`
  - `-default-validity` --> `-store.chunks-cache.default-validity`
  - `-fifocache.duration` --> `-store.chunks-cache.fifocache.duration`
  - `-fifocache.size` --> `-store.chunks-cache.fifocache.size`
  - `-memcache.write-back-buffer` --> `-store.chunks-cache.background.write-back-buffer`. Note the previous change log for the difference.
  - `-memcache.write-back-goroutines` --> `-store.chunks-cache.background.write-back-concurrency`. Note the previous change log for the difference.
  - `-memcached.batchsize` --> `-store.chunks-cache.memcached.batchsize`
  - `-memcached.consistent-hash` --> `-store.chunks-cache.memcached.consistent-hash`
  - `-memcached.expiration` --> `-store.chunks-cache.memcached.expiration`
  - `-memcached.hostname` --> `-store.chunks-cache.memcached.hostname`
  - `-memcached.max-idle-conns` --> `-store.chunks-cache.memcached.max-idle-conns`
  - `-memcached.parallelism` --> `-store.chunks-cache.memcached.parallelism`
  - `-memcached.service` --> `-store.chunks-cache.memcached.service`
  - `-memcached.timeout` --> `-store.chunks-cache.memcached.timeout`
  - `-memcached.update-interval` --> `-store.chunks-cache.memcached.update-interval`
  - `-redis.enable-tls` --> `-store.chunks-cache.redis.enable-tls`
  - `-redis.endpoint` --> `-store.chunks-cache.redis.endpoint`
  - `-redis.expiration` --> `-store.chunks-cache.redis.expiration`
  - `-redis.max-active-conns` --> `-store.chunks-cache.redis.max-active-conns`
  - `-redis.max-idle-conns` --> `-store.chunks-cache.redis.max-idle-conns`
  - `-redis.password` --> `-store.chunks-cache.redis.password`
  - `-redis.timeout` --> `-store.chunks-cache.redis.timeout`
* [CHANGE] Rename the `-store.chunk-cache-stubs` to `-store.chunks-cache.cache-stubs` to be more inline with above. #2241
* [CHANGE] Change prefix of flags `-dynamodb.periodic-table.*` to `-table-manager.index-table.*`. #2359
* [CHANGE] Change prefix of flags `-dynamodb.chunk-table.*` to `-table-manager.chunk-table.*`. #2359
* [CHANGE] Change the following flags: #2359
  - `-dynamodb.poll-interval` --> `-table-manager.poll-interval`
  - `-dynamodb.periodic-table.grace-period` --> `-table-manager.periodic-table.grace-period`
* [CHANGE] Renamed the following flags: #2273
  - `-dynamodb.chunk.gang.size` --> `-dynamodb.chunk-gang-size`
  - `-dynamodb.chunk.get.max.parallelism` --> `-dynamodb.chunk-get-max-parallelism`
* [CHANGE] Don't support mixed time units anymore for duration. For example, 168h5m0s doesn't work anymore, please use just one unit (s|m|h|d|w|y). #2252
* [CHANGE] Utilize separate protos for rule state and storage. Experimental ruler API will not be functional until the rollout is complete. #2226
* [CHANGE] Frontend worker in querier now starts after all Querier module dependencies are started. This fixes issue where frontend worker started to send queries to querier before it was ready to serve them (mostly visible when using experimental blocks storage). #2246
* [CHANGE] Lifecycler component now enters Failed state on errors, and doesn't exit the process. (Important if you're vendoring Cortex and use Lifecycler) #2251
* [CHANGE] `/ready` handler now returns 200 instead of 204. #2330
* [CHANGE] Better defaults for the following options: #2344
  - `-<prefix>.consul.consistent-reads`: Old default: `true`, new default: `false`. This reduces the load on Consul.
  - `-<prefix>.consul.watch-rate-limit`: Old default: 0, new default: 1. This rate limits the reads to 1 per second. Which is good enough for ring watches.
  - `-distributor.health-check-ingesters`: Old default: `false`, new default: `true`.
  - `-ingester.max-stale-chunk-idle`: Old default: 0, new default: 2m. This lets us expire series that we know are stale early.
  - `-ingester.spread-flushes`: Old default: false, new default: true. This allows to better de-duplicate data and use less space.
  - `-ingester.chunk-age-jitter`: Old default: 20mins, new default: 0. This is to enable the `-ingester.spread-flushes` to true.
  - `-<prefix>.memcached.batchsize`: Old default: 0, new default: 1024. This allows batching of requests and keeps the concurrent requests low.
  - `-<prefix>.memcached.consistent-hash`: Old default: false, new default: true. This allows for better cache hits when the memcaches are scaled up and down.
  - `-querier.batch-iterators`: Old default: false, new default: true.
  - `-querier.ingester-streaming`: Old default: false, new default: true.
* [CHANGE] Experimental TSDB: Added `-experimental.tsdb.bucket-store.postings-cache-compression-enabled` to enable postings compression when storing to cache. #2335
* [CHANGE] Experimental TSDB: Added `-compactor.deletion-delay`, which is time before a block marked for deletion is deleted from bucket. If not 0, blocks will be marked for deletion and compactor component will delete blocks marked for deletion from the bucket. If delete-delay is 0, blocks will be deleted straight away. Note that deleting blocks immediately can cause query failures, if store gateway / querier still has the block loaded, or compactor is ignoring the deletion because it's compacting the block at the same time. Default value is 48h. #2335
* [CHANGE] Experimental TSDB: Added `-experimental.tsdb.bucket-store.index-cache.postings-compression-enabled`, to set duration after which the blocks marked for deletion will be filtered out while fetching blocks used for querying. This option allows querier to ignore blocks that are marked for deletion with some delay. This ensures store can still serve blocks that are meant to be deleted but do not have a replacement yet. Default is 24h, half of the default value for `-compactor.deletion-delay`. #2335
* [CHANGE] Experimental TSDB: Added `-experimental.tsdb.bucket-store.index-cache.memcached.max-item-size` to control maximum size of item that is stored to memcached. Defaults to 1 MiB. #2335
* [FEATURE] Added experimental storage API to the ruler service that is enabled when the `-experimental.ruler.enable-api` is set to true #2269
  * `-ruler.storage.type` flag now allows `s3`,`gcs`, and `azure` values
  * `-ruler.storage.(s3|gcs|azure)` flags exist to allow the configuration of object clients set for rule storage
* [CHANGE] Renamed table manager metrics. #2307 #2359
  * `cortex_dynamo_sync_tables_seconds` -> `cortex_table_manager_sync_duration_seconds`
  * `cortex_dynamo_table_capacity_units` -> `cortex_table_capacity_units`
* [FEATURE] Flusher target to flush the WAL. #2075
  * `-flusher.wal-dir` for the WAL directory to recover from.
  * `-flusher.concurrent-flushes` for number of concurrent flushes.
  * `-flusher.flush-op-timeout` is duration after which a flush should timeout.
* [FEATURE] Ingesters can now have an optional availability zone set, to ensure metric replication is distributed across zones. This is set via the `-ingester.availability-zone` flag or the `availability_zone` field in the config file. #2317
* [ENHANCEMENT] Better re-use of connections to DynamoDB and S3. #2268
* [ENHANCEMENT] Reduce number of goroutines used while executing a single index query. #2280
* [ENHANCEMENT] Experimental TSDB: Add support for local `filesystem` backend. #2245
* [ENHANCEMENT] Experimental TSDB: Added memcached support for the TSDB index cache. #2290
* [ENHANCEMENT] Experimental TSDB: Removed gRPC server to communicate between querier and BucketStore. #2324
* [ENHANCEMENT] Allow 1w (where w denotes week) and 1y (where y denotes year) when setting table period and retention. #2252
* [ENHANCEMENT] Added FIFO cache metrics for current number of entries and memory usage. #2270
* [ENHANCEMENT] Output all config fields to /config API, including those with empty value. #2209
* [ENHANCEMENT] Add "missing_metric_name" and "metric_name_invalid" reasons to cortex_discarded_samples_total metric. #2346
* [ENHANCEMENT] Experimental TSDB: sample ingestion errors are now reported via existing `cortex_discarded_samples_total` metric. #2370
* [BUGFIX] Ensure user state metrics are updated if a transfer fails. #2338
* [BUGFIX] Fixed etcd client keepalive settings. #2278
* [BUGFIX] Register the metrics of the WAL. #2295
* [BUXFIX] Experimental TSDB: fixed error handling when ingesting out of bound samples. #2342
* [BUGFIX] Fix gaps when querying ingesters with replication factor = 3 and 2 ingesters in the cluster. #2503

### Known issues

- This experimental blocks storage in Cortex `1.0.0` has a bug which may lead to the error `cannot iterate chunk for series` when running queries. This bug has been fixed in #2400. If you're running the experimental blocks storage, please build Cortex from `master`.

### Config file breaking changes

In this section you can find a config file diff showing the breaking changes introduced in Cortex. You can also find the [full configuration file reference doc](https://cortexmetrics.io/docs/configuration/configuration-file/) in the website.

```diff
### ingester_config

 # Period with which to attempt to flush chunks.
 # CLI flag: -ingester.flush-period
-[flushcheckperiod: <duration> | default = 1m0s]
+[flush_period: <duration> | default = 1m0s]

 # Period chunks will remain in memory after flushing.
 # CLI flag: -ingester.retain-period
-[retainperiod: <duration> | default = 5m0s]
+[retain_period: <duration> | default = 5m0s]

 # Maximum chunk idle time before flushing.
 # CLI flag: -ingester.max-chunk-idle
-[maxchunkidle: <duration> | default = 5m0s]
+[max_chunk_idle_time: <duration> | default = 5m0s]

 # Maximum chunk idle time for chunks terminating in stale markers before
 # flushing. 0 disables it and a stale series is not flushed until the
 # max-chunk-idle timeout is reached.
 # CLI flag: -ingester.max-stale-chunk-idle
-[maxstalechunkidle: <duration> | default = 0s]
+[max_stale_chunk_idle_time: <duration> | default = 2m0s]

 # Timeout for individual flush operations.
 # CLI flag: -ingester.flush-op-timeout
-[flushoptimeout: <duration> | default = 1m0s]
+[flush_op_timeout: <duration> | default = 1m0s]

 # Maximum chunk age before flushing.
 # CLI flag: -ingester.max-chunk-age
-[maxchunkage: <duration> | default = 12h0m0s]
+[max_chunk_age: <duration> | default = 12h0m0s]

-# Range of time to subtract from MaxChunkAge to spread out flushes
+# Range of time to subtract from -ingester.max-chunk-age to spread out flushes
 # CLI flag: -ingester.chunk-age-jitter
-[chunkagejitter: <duration> | default = 20m0s]
+[chunk_age_jitter: <duration> | default = 0]

 # Number of concurrent goroutines flushing to dynamodb.
 # CLI flag: -ingester.concurrent-flushes
-[concurrentflushes: <int> | default = 50]
+[concurrent_flushes: <int> | default = 50]

-# If true, spread series flushes across the whole period of MaxChunkAge
+# If true, spread series flushes across the whole period of
+# -ingester.max-chunk-age.
 # CLI flag: -ingester.spread-flushes
-[spreadflushes: <boolean> | default = false]
+[spread_flushes: <boolean> | default = true]

 # Period with which to update the per-user ingestion rates.
 # CLI flag: -ingester.rate-update-period
-[rateupdateperiod: <duration> | default = 15s]
+[rate_update_period: <duration> | default = 15s]


### querier_config

 # The maximum number of concurrent queries.
 # CLI flag: -querier.max-concurrent
-[maxconcurrent: <int> | default = 20]
+[max_concurrent: <int> | default = 20]

 # Use batch iterators to execute query, as opposed to fully materialising the
 # series in memory.  Takes precedent over the -querier.iterators flag.
 # CLI flag: -querier.batch-iterators
-[batchiterators: <boolean> | default = false]
+[batch_iterators: <boolean> | default = true]

 # Use streaming RPCs to query ingester.
 # CLI flag: -querier.ingester-streaming
-[ingesterstreaming: <boolean> | default = false]
+[ingester_streaming: <boolean> | default = true]

 # Maximum number of samples a single query can load into memory.
 # CLI flag: -querier.max-samples
-[maxsamples: <int> | default = 50000000]
+[max_samples: <int> | default = 50000000]

 # The default evaluation interval or step size for subqueries.
 # CLI flag: -querier.default-evaluation-interval
-[defaultevaluationinterval: <duration> | default = 1m0s]
+[default_evaluation_interval: <duration> | default = 1m0s]

### query_frontend_config

 # URL of downstream Prometheus.
 # CLI flag: -frontend.downstream-url
-[downstream: <string> | default = ""]
+[downstream_url: <string> | default = ""]


### ruler_config

 # URL of alerts return path.
 # CLI flag: -ruler.external.url
-[externalurl: <url> | default = ]
+[external_url: <url> | default = ]

 # How frequently to evaluate rules
 # CLI flag: -ruler.evaluation-interval
-[evaluationinterval: <duration> | default = 1m0s]
+[evaluation_interval: <duration> | default = 1m0s]

 # How frequently to poll for rule changes
 # CLI flag: -ruler.poll-interval
-[pollinterval: <duration> | default = 1m0s]
+[poll_interval: <duration> | default = 1m0s]

-storeconfig:
+storage:

 # file path to store temporary rule files for the prometheus rule managers
 # CLI flag: -ruler.rule-path
-[rulepath: <string> | default = "/rules"]
+[rule_path: <string> | default = "/rules"]

 # URL of the Alertmanager to send notifications to.
 # CLI flag: -ruler.alertmanager-url
-[alertmanagerurl: <url> | default = ]
+[alertmanager_url: <url> | default = ]

 # Use DNS SRV records to discover alertmanager hosts.
 # CLI flag: -ruler.alertmanager-discovery
-[alertmanagerdiscovery: <boolean> | default = false]
+[enable_alertmanager_discovery: <boolean> | default = false]

 # How long to wait between refreshing alertmanager hosts.
 # CLI flag: -ruler.alertmanager-refresh-interval
-[alertmanagerrefreshinterval: <duration> | default = 1m0s]
+[alertmanager_refresh_interval: <duration> | default = 1m0s]

 # If enabled requests to alertmanager will utilize the V2 API.
 # CLI flag: -ruler.alertmanager-use-v2
-[alertmanangerenablev2api: <boolean> | default = false]
+[enable_alertmanager_v2: <boolean> | default = false]

 # Capacity of the queue for notifications to be sent to the Alertmanager.
 # CLI flag: -ruler.notification-queue-capacity
-[notificationqueuecapacity: <int> | default = 10000]
+[notification_queue_capacity: <int> | default = 10000]

 # HTTP timeout duration when sending notifications to the Alertmanager.
 # CLI flag: -ruler.notification-timeout
-[notificationtimeout: <duration> | default = 10s]
+[notification_timeout: <duration> | default = 10s]

 # Distribute rule evaluation using ring backend
 # CLI flag: -ruler.enable-sharding
-[enablesharding: <boolean> | default = false]
+[enable_sharding: <boolean> | default = false]

 # Time to spend searching for a pending ruler when shutting down.
 # CLI flag: -ruler.search-pending-for
-[searchpendingfor: <duration> | default = 5m0s]
+[search_pending_for: <duration> | default = 5m0s]

 # Period with which to attempt to flush rule groups.
 # CLI flag: -ruler.flush-period
-[flushcheckperiod: <duration> | default = 1m0s]
+[flush_period: <duration> | default = 1m0s]

### alertmanager_config

 # Base path for data storage.
 # CLI flag: -alertmanager.storage.path
-[datadir: <string> | default = "data/"]
+[data_dir: <string> | default = "data/"]

 # will be used to prefix all HTTP endpoints served by Alertmanager. If omitted,
 # relevant URL components will be derived automatically.
 # CLI flag: -alertmanager.web.external-url
-[externalurl: <url> | default = ]
+[external_url: <url> | default = ]

 # How frequently to poll Cortex configs
 # CLI flag: -alertmanager.configs.poll-interval
-[pollinterval: <duration> | default = 15s]
+[poll_interval: <duration> | default = 15s]

 # Listen address for cluster.
 # CLI flag: -cluster.listen-address
-[clusterbindaddr: <string> | default = "0.0.0.0:9094"]
+[cluster_bind_address: <string> | default = "0.0.0.0:9094"]

 # Explicit address to advertise in cluster.
 # CLI flag: -cluster.advertise-address
-[clusteradvertiseaddr: <string> | default = ""]
+[cluster_advertise_address: <string> | default = ""]

 # Time to wait between peers to send notifications.
 # CLI flag: -cluster.peer-timeout
-[peertimeout: <duration> | default = 15s]
+[peer_timeout: <duration> | default = 15s]

 # Filename of fallback config to use if none specified for instance.
 # CLI flag: -alertmanager.configs.fallback
-[fallbackconfigfile: <string> | default = ""]
+[fallback_config_file: <string> | default = ""]

 # Root of URL to generate if config is http://internal.monitor
 # CLI flag: -alertmanager.configs.auto-webhook-root
-[autowebhookroot: <string> | default = ""]
+[auto_webhook_root: <string> | default = ""]

### table_manager_config

-store:
+storage:

-# How frequently to poll DynamoDB to learn our capacity.
-# CLI flag: -dynamodb.poll-interval
-[dynamodb_poll_interval: <duration> | default = 2m0s]
+# How frequently to poll backend to learn our capacity.
+# CLI flag: -table-manager.poll-interval
+[poll_interval: <duration> | default = 2m0s]

-# DynamoDB periodic tables grace period (duration which table will be
-# created/deleted before/after it's needed).
-# CLI flag: -dynamodb.periodic-table.grace-period
+# Periodic tables grace period (duration which table will be created/deleted
+# before/after it's needed).
+# CLI flag: -table-manager.periodic-table.grace-period
 [creation_grace_period: <duration> | default = 10m0s]

 index_tables_provisioning:
   # Enables on demand throughput provisioning for the storage provider (if
-  # supported). Applies only to tables which are not autoscaled
-  # CLI flag: -dynamodb.periodic-table.enable-ondemand-throughput-mode
-  [provisioned_throughput_on_demand_mode: <boolean> | default = false]
+  # supported). Applies only to tables which are not autoscaled. Supported by
+  # DynamoDB
+  # CLI flag: -table-manager.index-table.enable-ondemand-throughput-mode
+  [enable_ondemand_throughput_mode: <boolean> | default = false]


   # Enables on demand throughput provisioning for the storage provider (if
-  # supported). Applies only to tables which are not autoscaled
-  # CLI flag: -dynamodb.periodic-table.inactive-enable-ondemand-throughput-mode
-  [inactive_throughput_on_demand_mode: <boolean> | default = false]
+  # supported). Applies only to tables which are not autoscaled. Supported by
+  # DynamoDB
+  # CLI flag: -table-manager.index-table.inactive-enable-ondemand-throughput-mode
+  [enable_inactive_throughput_on_demand_mode: <boolean> | default = false]


 chunk_tables_provisioning:
   # Enables on demand throughput provisioning for the storage provider (if
-  # supported). Applies only to tables which are not autoscaled
-  # CLI flag: -dynamodb.chunk-table.enable-ondemand-throughput-mode
-  [provisioned_throughput_on_demand_mode: <boolean> | default = false]
+  # supported). Applies only to tables which are not autoscaled. Supported by
+  # DynamoDB
+  # CLI flag: -table-manager.chunk-table.enable-ondemand-throughput-mode
+  [enable_ondemand_throughput_mode: <boolean> | default = false]

### storage_config

 aws:
-  dynamodbconfig:
+  dynamodb:
     # DynamoDB endpoint URL with escaped Key and Secret encoded. If only region
     # is specified as a host, proper endpoint will be deduced. Use
     # inmemory:///<table-name> to use a mock in-memory implementation.
     # CLI flag: -dynamodb.url
-    [dynamodb: <url> | default = ]
+    [dynamodb_url: <url> | default = ]

     # DynamoDB table management requests per second limit.
     # CLI flag: -dynamodb.api-limit
-    [apilimit: <float> | default = 2]
+    [api_limit: <float> | default = 2]

     # DynamoDB rate cap to back off when throttled.
     # CLI flag: -dynamodb.throttle-limit
-    [throttlelimit: <float> | default = 10]
+    [throttle_limit: <float> | default = 10]
-
-    # ApplicationAutoscaling endpoint URL with escaped Key and Secret encoded.
-    # CLI flag: -applicationautoscaling.url
-    [applicationautoscaling: <url> | default = ]


       # Queue length above which we will scale up capacity
       # CLI flag: -metrics.target-queue-length
-      [targetqueuelen: <int> | default = 100000]
+      [target_queue_length: <int> | default = 100000]

       # Scale up capacity by this multiple
       # CLI flag: -metrics.scale-up-factor
-      [scaleupfactor: <float> | default = 1.3]
+      [scale_up_factor: <float> | default = 1.3]

       # Ignore throttling below this level (rate per second)
       # CLI flag: -metrics.ignore-throttle-below
-      [minthrottling: <float> | default = 1]
+      [ignore_throttle_below: <float> | default = 1]

       # query to fetch ingester queue length
       # CLI flag: -metrics.queue-length-query
-      [queuelengthquery: <string> | default = "sum(avg_over_time(cortex_ingester_flush_queue_length{job=\"cortex/ingester\"}[2m]))"]
+      [queue_length_query: <string> | default = "sum(avg_over_time(cortex_ingester_flush_queue_length{job=\"cortex/ingester\"}[2m]))"]

       # query to fetch throttle rates per table
       # CLI flag: -metrics.write-throttle-query
-      [throttlequery: <string> | default = "sum(rate(cortex_dynamo_throttled_total{operation=\"DynamoDB.BatchWriteItem\"}[1m])) by (table) > 0"]
+      [write_throttle_query: <string> | default = "sum(rate(cortex_dynamo_throttled_total{operation=\"DynamoDB.BatchWriteItem\"}[1m])) by (table) > 0"]

       # query to fetch write capacity usage per table
       # CLI flag: -metrics.usage-query
-      [usagequery: <string> | default = "sum(rate(cortex_dynamo_consumed_capacity_total{operation=\"DynamoDB.BatchWriteItem\"}[15m])) by (table) > 0"]
+      [write_usage_query: <string> | default = "sum(rate(cortex_dynamo_consumed_capacity_total{operation=\"DynamoDB.BatchWriteItem\"}[15m])) by (table) > 0"]

       # query to fetch read capacity usage per table
       # CLI flag: -metrics.read-usage-query
-      [readusagequery: <string> | default = "sum(rate(cortex_dynamo_consumed_capacity_total{operation=\"DynamoDB.QueryPages\"}[1h])) by (table) > 0"]
+      [read_usage_query: <string> | default = "sum(rate(cortex_dynamo_consumed_capacity_total{operation=\"DynamoDB.QueryPages\"}[1h])) by (table) > 0"]

       # query to fetch read errors per table
       # CLI flag: -metrics.read-error-query
-      [readerrorquery: <string> | default = "sum(increase(cortex_dynamo_failures_total{operation=\"DynamoDB.QueryPages\",error=\"ProvisionedThroughputExceededException\"}[1m])) by (table) > 0"]
+      [read_error_query: <string> | default = "sum(increase(cortex_dynamo_failures_total{operation=\"DynamoDB.QueryPages\",error=\"ProvisionedThroughputExceededException\"}[1m])) by (table) > 0"]

     # Number of chunks to group together to parallelise fetches (zero to
     # disable)
-    # CLI flag: -dynamodb.chunk.gang.size
-    [chunkgangsize: <int> | default = 10]
+    # CLI flag: -dynamodb.chunk-gang-size
+    [chunk_gang_size: <int> | default = 10]

     # Max number of chunk-get operations to start in parallel
-    # CLI flag: -dynamodb.chunk.get.max.parallelism
-    [chunkgetmaxparallelism: <int> | default = 32]
+    # CLI flag: -dynamodb.chunk.get-max-parallelism
+    [chunk_get_max_parallelism: <int> | default = 32]

     backoff_config:
       # Minimum delay when backing off.
       # CLI flag: -bigtable.backoff-min-period
-      [minbackoff: <duration> | default = 100ms]
+      [min_period: <duration> | default = 100ms]

       # Maximum delay when backing off.
       # CLI flag: -bigtable.backoff-max-period
-      [maxbackoff: <duration> | default = 10s]
+      [max_period: <duration> | default = 10s]

       # Number of times to backoff and retry before failing.
       # CLI flag: -bigtable.backoff-retries
-      [maxretries: <int> | default = 10]
+      [max_retries: <int> | default = 10]

   # If enabled, once a tables info is fetched, it is cached.
   # CLI flag: -bigtable.table-cache.enabled
-  [tablecacheenabled: <boolean> | default = true]
+  [table_cache_enabled: <boolean> | default = true]

   # Duration to cache tables before checking again.
   # CLI flag: -bigtable.table-cache.expiration
-  [tablecacheexpiration: <duration> | default = 30m0s]
+  [table_cache_expiration: <duration> | default = 30m0s]

 # Cache validity for active index entries. Should be no higher than
 # -ingester.max-chunk-idle.
 # CLI flag: -store.index-cache-validity
-[indexcachevalidity: <duration> | default = 5m0s]
+[index_cache_validity: <duration> | default = 5m0s]

### ingester_client_config

 grpc_client_config:
   backoff_config:
     # Minimum delay when backing off.
     # CLI flag: -ingester.client.backoff-min-period
-    [minbackoff: <duration> | default = 100ms]
+    [min_period: <duration> | default = 100ms]

     # Maximum delay when backing off.
     # CLI flag: -ingester.client.backoff-max-period
-    [maxbackoff: <duration> | default = 10s]
+    [max_period: <duration> | default = 10s]

     # Number of times to backoff and retry before failing.
     # CLI flag: -ingester.client.backoff-retries
-    [maxretries: <int> | default = 10]
+    [max_retries: <int> | default = 10]

### frontend_worker_config

-# Address of query frontend service.
+# Address of query frontend service, in host:port format.
 # CLI flag: -querier.frontend-address
-[address: <string> | default = ""]
+[frontend_address: <string> | default = ""]

 # How often to query DNS.
 # CLI flag: -querier.dns-lookup-period
-[dnslookupduration: <duration> | default = 10s]
+[dns_lookup_duration: <duration> | default = 10s]

 grpc_client_config:
   backoff_config:
     # Minimum delay when backing off.
     # CLI flag: -querier.frontend-client.backoff-min-period
-    [minbackoff: <duration> | default = 100ms]
+    [min_period: <duration> | default = 100ms]

     # Maximum delay when backing off.
     # CLI flag: -querier.frontend-client.backoff-max-period
-    [maxbackoff: <duration> | default = 10s]
+    [max_period: <duration> | default = 10s]

     # Number of times to backoff and retry before failing.
     # CLI flag: -querier.frontend-client.backoff-retries
-    [maxretries: <int> | default = 10]
+    [max_retries: <int> | default = 10]

### consul_config

 # ACL Token used to interact with Consul.
-# CLI flag: -<prefix>.consul.acltoken
-[acltoken: <string> | default = ""]
+# CLI flag: -<prefix>.consul.acl-token
+[acl_token: <string> | default = ""]

 # HTTP timeout when talking to Consul
 # CLI flag: -<prefix>.consul.client-timeout
-[httpclienttimeout: <duration> | default = 20s]
+[http_client_timeout: <duration> | default = 20s]

 # Enable consistent reads to Consul.
 # CLI flag: -<prefix>.consul.consistent-reads
-[consistentreads: <boolean> | default = true]
+[consistent_reads: <boolean> | default = false]

 # Rate limit when watching key or prefix in Consul, in requests per second. 0
 # disables the rate limit.
 # CLI flag: -<prefix>.consul.watch-rate-limit
-[watchkeyratelimit: <float> | default = 0]
+[watch_rate_limit: <float> | default = 1]

 # Burst size used in rate limit. Values less than 1 are treated as 1.
 # CLI flag: -<prefix>.consul.watch-burst-size
-[watchkeyburstsize: <int> | default = 1]
+[watch_burst_size: <int> | default = 1]


### configstore_config
 # URL of configs API server.
 # CLI flag: -<prefix>.configs.url
-[configsapiurl: <url> | default = ]
+[configs_api_url: <url> | default = ]

 # Timeout for requests to Weave Cloud configs service.
 # CLI flag: -<prefix>.configs.client-timeout
-[clienttimeout: <duration> | default = 5s]
+[client_timeout: <duration> | default = 5s]
```

## 0.7.0 / 2020-03-16

Cortex `0.7.0` is a major step forward the upcoming `1.0` release. In this release, we've got 164 contributions from 26 authors. Thanks to all contributors! ❤️

Please be aware that Cortex `0.7.0` introduces some **breaking changes**. You're encouraged to read all the `[CHANGE]` entries below before upgrading your Cortex cluster. In particular:

- Cleaned up some configuration options in preparation for the Cortex `1.0.0` release (see also the [annotated config file breaking changes](#annotated-config-file-breaking-changes) below):
  - Removed CLI flags support to configure the schema (see [how to migrate from flags to schema file](https://cortexmetrics.io/docs/configuration/schema-configuration/#migrating-from-flags-to-schema-file))
  - Renamed CLI flag `-config-yaml` to `-schema-config-file`
  - Removed CLI flag `-store.min-chunk-age` in favor of `-querier.query-store-after`. The corresponding YAML config option `ingestermaxquerylookback` has been renamed to [`query_ingesters_within`](https://cortexmetrics.io/docs/configuration/configuration-file/#querier-config)
  - Deprecated CLI flag `-frontend.cache-split-interval` in favor of `-querier.split-queries-by-interval`
  - Renamed the YAML config option `defaul_validity` to `default_validity`
  - Removed the YAML config option `config_store` (in the [`alertmanager YAML config`](https://cortexmetrics.io/docs/configuration/configuration-file/#alertmanager-config)) in favor of `store`
  - Removed the YAML config root block `configdb` in favor of [`configs`](https://cortexmetrics.io/docs/configuration/configuration-file/#configs-config). This change is also reflected in the following CLI flags renaming:
      * `-database.*` -> `-configs.database.*`
      * `-database.migrations` -> `-configs.database.migrations-dir`
  - Removed the fluentd-based billing infrastructure including the CLI flags:
      * `-distributor.enable-billing`
      * `-billing.max-buffered-events`
      * `-billing.retry-delay`
      * `-billing.ingester`
- Removed support for using denormalised tokens in the ring. Before upgrading, make sure your Cortex cluster is already running `v0.6.0` or an earlier version with `-ingester.normalise-tokens=true`

### Full changelog

* [CHANGE] Removed support for flags to configure schema. Further, the flag for specifying the config file (`-config-yaml`) has been deprecated. Please use `-schema-config-file`. See the [Schema Configuration documentation](https://cortexmetrics.io/docs/configuration/schema-configuration/) for more details on how to configure the schema using the YAML file. #2221
* [CHANGE] In the config file, the root level `config_store` config option has been moved to `alertmanager` > `store` > `configdb`. #2125
* [CHANGE] Removed unnecessary `frontend.cache-split-interval` in favor of `querier.split-queries-by-interval` both to reduce configuration complexity and guarantee alignment of these two configs. Starting from now, `-querier.cache-results` may only be enabled in conjunction with `-querier.split-queries-by-interval` (previously the cache interval default was `24h` so if you want to preserve the same behaviour you should set `-querier.split-queries-by-interval=24h`). #2040
* [CHANGE] Renamed Configs configuration options. #2187
  * configuration options
    * `-database.*` -> `-configs.database.*`
    * `-database.migrations` -> `-configs.database.migrations-dir`
  * config file
    * `configdb.uri:` -> `configs.database.uri:`
    * `configdb.migrationsdir:` -> `configs.database.migrations_dir:`
    * `configdb.passwordfile:` -> `configs.database.password_file:`
* [CHANGE] Moved `-store.min-chunk-age` to the Querier config as `-querier.query-store-after`, allowing the store to be skipped during query time if the metrics wouldn't be found. The YAML config option `ingestermaxquerylookback` has been renamed to `query_ingesters_within` to match its CLI flag. #1893
* [CHANGE] Renamed the cache configuration setting `defaul_validity` to `default_validity`. #2140
* [CHANGE] Remove fluentd-based billing infrastructure and flags such as `-distributor.enable-billing`. #1491
* [CHANGE] Removed remaining support for using denormalised tokens in the ring. If you're still running ingesters with denormalised tokens (Cortex 0.4 or earlier, with `-ingester.normalise-tokens=false`), such ingesters will now be completely invisible to distributors and need to be either switched to Cortex 0.6.0 or later, or be configured to use normalised tokens. #2034
* [CHANGE] The frontend http server will now send 502 in case of deadline exceeded and 499 if the user requested cancellation. #2156
* [CHANGE] We now enforce queries to be up to `-querier.max-query-into-future` into the future (defaults to 10m). #1929
  * `-store.min-chunk-age` has been removed
  * `-querier.query-store-after` has been added in it's place.
* [CHANGE] Removed unused `/validate_expr endpoint`. #2152
* [CHANGE] Updated Prometheus dependency to v2.16.0. This Prometheus version uses Active Query Tracker to limit concurrent queries. In order to keep `-querier.max-concurrent` working, Active Query Tracker is enabled by default, and is configured to store its data to `active-query-tracker` directory (relative to current directory when Cortex started). This can be changed by using `-querier.active-query-tracker-dir` option. Purpose of Active Query Tracker is to log queries that were running when Cortex crashes. This logging happens on next Cortex start. #2088
* [CHANGE] Default to BigChunk encoding; may result in slightly higher disk usage if many timeseries have a constant value, but should generally result in fewer, bigger chunks. #2207
* [CHANGE] WAL replays are now done while the rest of Cortex is starting, and more specifically, when HTTP server is running. This makes it possible to scrape metrics during WAL replays. Applies to both chunks and experimental blocks storage. #2222
* [CHANGE] Cortex now has `/ready` probe for all services, not just ingester and querier as before. In single-binary mode, /ready reports 204 only if all components are running properly. #2166
* [CHANGE] If you are vendoring Cortex and use its components in your project, be aware that many Cortex components no longer start automatically when they are created. You may want to review PR and attached document. #2166
* [CHANGE] Experimental TSDB: the querier in-memory index cache used by the experimental blocks storage shifted from per-tenant to per-querier. The `-experimental.tsdb.bucket-store.index-cache-size-bytes` now configures the per-querier index cache max size instead of a per-tenant cache and its default has been increased to 1GB. #2189
* [CHANGE] Experimental TSDB: TSDB head compaction interval and concurrency is now configurable (defaults to 1 min interval and 5 concurrent head compactions). New options: `-experimental.tsdb.head-compaction-interval` and `-experimental.tsdb.head-compaction-concurrency`. #2172
* [CHANGE] Experimental TSDB: switched the blocks storage index header to the binary format. This change is expected to have no visible impact, except lower startup times and memory usage in the queriers. It's possible to switch back to the old JSON format via the flag `-experimental.tsdb.bucket-store.binary-index-header-enabled=false`. #2223
* [CHANGE] Experimental Memberlist KV store can now be used in single-binary Cortex. Attempts to use it previously would fail with panic. This change also breaks existing binary protocol used to exchange gossip messages, so this version will not be able to understand gossiped Ring when used in combination with the previous version of Cortex. Easiest way to upgrade is to shutdown old Cortex installation, and restart it with new version. Incremental rollout works too, but with reduced functionality until all components run the same version. #2016
* [FEATURE] Added a read-only local alertmanager config store using files named corresponding to their tenant id. #2125
* [FEATURE] Added flag `-experimental.ruler.enable-api` to enable the ruler api which implements the Prometheus API `/api/v1/rules` and `/api/v1/alerts` endpoints under the configured `-http.prefix`. #1999
* [FEATURE] Added sharding support to compactor when using the experimental TSDB blocks storage. #2113
* [FEATURE] Added ability to override YAML config file settings using environment variables. #2147
  * `-config.expand-env`
* [FEATURE] Added flags to disable Alertmanager notifications methods. #2187
  * `-configs.notifications.disable-email`
  * `-configs.notifications.disable-webhook`
* [FEATURE] Add /config HTTP endpoint which exposes the current Cortex configuration as YAML. #2165
* [FEATURE] Allow Prometheus remote write directly to ingesters. #1491
* [FEATURE] Introduced new standalone service `query-tee` that can be used for testing purposes to send the same Prometheus query to multiple backends (ie. two Cortex clusters ingesting the same metrics) and compare the performances. #2203
* [FEATURE] Fan out parallelizable queries to backend queriers concurrently. #1878
  * `querier.parallelise-shardable-queries` (bool)
  * Requires a shard-compatible schema (v10+)
  * This causes the number of traces to increase accordingly.
  * The query-frontend now requires a schema config to determine how/when to shard queries, either from a file or from flags (i.e. by the `config-yaml` CLI flag). This is the same schema config the queriers consume. The schema is only required to use this option.
  * It's also advised to increase downstream concurrency controls as well:
    * `querier.max-outstanding-requests-per-tenant`
    * `querier.max-query-parallelism`
    * `querier.max-concurrent`
    * `server.grpc-max-concurrent-streams` (for both query-frontends and queriers)
* [FEATURE] Added user sub rings to distribute users to a subset of ingesters. #1947
  * `-experimental.distributor.user-subring-size`
* [FEATURE] Add flag `-experimental.tsdb.stripe-size` to expose TSDB stripe size option. #2185
* [FEATURE] Experimental Delete Series: Added support for Deleting Series with Prometheus style API. Needs to be enabled first by setting `-purger.enable` to `true`. Deletion only supported when using `boltdb` and `filesystem` as index and object store respectively. Support for other stores to follow in separate PRs #2103
* [ENHANCEMENT] Alertmanager: Expose Per-tenant alertmanager metrics #2124
* [ENHANCEMENT] Add `status` label to `cortex_alertmanager_configs` metric to gauge the number of valid and invalid configs. #2125
* [ENHANCEMENT] Cassandra Authentication: added the `custom_authenticators` config option that allows users to authenticate with cassandra clusters using password authenticators that are not approved by default in [gocql](https://github.com/gocql/gocql/blob/81b8263d9fe526782a588ef94d3fa5c6148e5d67/conn.go#L27) #2093
* [ENHANCEMENT] Cassandra Storage: added `max_retries`, `retry_min_backoff` and `retry_max_backoff` configuration options to enable retrying recoverable errors. #2054
* [ENHANCEMENT] Allow to configure HTTP and gRPC server listen address, maximum number of simultaneous connections and connection keepalive settings.
  * `-server.http-listen-address`
  * `-server.http-conn-limit`
  * `-server.grpc-listen-address`
  * `-server.grpc-conn-limit`
  * `-server.grpc.keepalive.max-connection-idle`
  * `-server.grpc.keepalive.max-connection-age`
  * `-server.grpc.keepalive.max-connection-age-grace`
  * `-server.grpc.keepalive.time`
  * `-server.grpc.keepalive.timeout`
* [ENHANCEMENT] PostgreSQL: Bump up `github.com/lib/pq` from `v1.0.0` to `v1.3.0` to support PostgreSQL SCRAM-SHA-256 authentication. #2097
* [ENHANCEMENT] Cassandra Storage: User no longer need `CREATE` privilege on `<all keyspaces>` if given keyspace exists. #2032
* [ENHANCEMENT] Cassandra Storage: added `password_file` configuration options to enable reading Cassandra password from file. #2096
* [ENHANCEMENT] Configs API: Allow GET/POST configs in YAML format. #2181
* [ENHANCEMENT] Background cache writes are batched to improve parallelism and observability. #2135
* [ENHANCEMENT] Add automatic repair for checkpoint and WAL. #2105
* [ENHANCEMENT] Support `lastEvaluation` and `evaluationTime` in `/api/v1/rules` endpoints and make order of groups stable. #2196
* [ENHANCEMENT] Skip expired requests in query-frontend scheduling. #2082
* [ENHANCEMENT] Add ability to configure gRPC keepalive settings. #2066
* [ENHANCEMENT] Experimental TSDB: Export TSDB Syncer metrics from Compactor component, they are prefixed with `cortex_compactor_`. #2023
* [ENHANCEMENT] Experimental TSDB: Added dedicated flag `-experimental.tsdb.bucket-store.tenant-sync-concurrency` to configure the maximum number of concurrent tenants for which blocks are synched. #2026
* [ENHANCEMENT] Experimental TSDB: Expose metrics for objstore operations (prefixed with `cortex_<component>_thanos_objstore_`, component being one of `ingester`, `querier` and `compactor`). #2027
* [ENHANCEMENT] Experimental TSDB: Added support for Azure Storage to be used for block storage, in addition to S3 and GCS. #2083
* [ENHANCEMENT] Experimental TSDB: Reduced memory allocations in the ingesters when using the experimental blocks storage. #2057
* [ENHANCEMENT] Experimental Memberlist KV: expose `-memberlist.gossip-to-dead-nodes-time` and `-memberlist.dead-node-reclaim-time` options to control how memberlist library handles dead nodes and name reuse. #2131
* [BUGFIX] Alertmanager: fixed panic upon applying a new config, caused by duplicate metrics registration in the `NewPipelineBuilder` function. #211
* [BUGFIX] Azure Blob ChunkStore: Fixed issue causing `invalid chunk checksum` errors. #2074
* [BUGFIX] The gauge `cortex_overrides_last_reload_successful` is now only exported by components that use a `RuntimeConfigManager`. Previously, for components that do not initialize a `RuntimeConfigManager` (such as the compactor) the gauge was initialized with 0 (indicating error state) and then never updated, resulting in a false-negative permanent error state. #2092
* [BUGFIX] Fixed WAL metric names, added the `cortex_` prefix.
* [BUGFIX] Restored histogram `cortex_configs_request_duration_seconds` #2138
* [BUGFIX] Fix wrong syntax for `url` in config-file-reference. #2148
* [BUGFIX] Fixed some 5xx status code returned by the query-frontend when they should actually be 4xx. #2122
* [BUGFIX] Fixed leaked goroutines in the querier. #2070
* [BUGFIX] Experimental TSDB: fixed `/all_user_stats` and `/api/prom/user_stats` endpoints when using the experimental TSDB blocks storage. #2042
* [BUGFIX] Experimental TSDB: fixed ruler to correctly work with the experimental TSDB blocks storage. #2101

### Changes to denormalised tokens in the ring

Cortex 0.4.0 is the last version that can *write* denormalised tokens. Cortex 0.5.0 and above always write normalised tokens.

Cortex 0.6.0 is the last version that can *read* denormalised tokens. Starting with Cortex 0.7.0 only normalised tokens are supported, and ingesters writing denormalised tokens to the ring (running Cortex 0.4.0 or earlier with `-ingester.normalise-tokens=false`) are ignored by distributors. Such ingesters should either switch to using normalised tokens, or be upgraded to Cortex 0.5.0 or later.

### Known issues

- The gRPC streaming for ingesters doesn't work when using the experimental TSDB blocks storage. Please do not enable `-querier.ingester-streaming` if you're using the TSDB blocks storage. If you want to enable it, you can build Cortex from `master` given the issue has been fixed after Cortex `0.7` branch has been cut and the fix wasn't included in the `0.7` because related to an experimental feature.

### Annotated config file breaking changes

In this section you can find a config file diff showing the breaking changes introduced in Cortex `0.7`. You can also find the [full configuration file reference doc](https://cortexmetrics.io/docs/configuration/configuration-file/) in the website.

 ```diff
### Root level config

 # "configdb" has been moved to "alertmanager > store > configdb".
-[configdb: <configdb_config>]

 # "config_store" has been renamed to "configs".
-[config_store: <configstore_config>]
+[configs: <configs_config>]


### `distributor_config`

 # The support to hook an external billing system has been removed.
-[enable_billing: <boolean> | default = false]
-billing:
-  [maxbufferedevents: <int> | default = 1024]
-  [retrydelay: <duration> | default = 500ms]
-  [ingesterhostport: <string> | default = "localhost:24225"]


### `querier_config`

 # "ingestermaxquerylookback" has been renamed to "query_ingesters_within".
-[ingestermaxquerylookback: <duration> | default = 0s]
+[query_ingesters_within: <duration> | default = 0s]


### `queryrange_config`

results_cache:
  cache:
     # "defaul_validity" has been renamed to "default_validity".
-    [defaul_validity: <duration> | default = 0s]
+    [default_validity: <duration> | default = 0s]

   # "cache_split_interval" has been deprecated in favor of "split_queries_by_interval".
-  [cache_split_interval: <duration> | default = 24h0m0s]


### `alertmanager_config`

# The "store" config block has been added. This includes "configdb" which previously
# was the "configdb" root level config block.
+store:
+  [type: <string> | default = "configdb"]
+  [configdb: <configstore_config>]
+  local:
+    [path: <string> | default = ""]


### `storage_config`

index_queries_cache_config:
   # "defaul_validity" has been renamed to "default_validity".
-  [defaul_validity: <duration> | default = 0s]
+  [default_validity: <duration> | default = 0s]


### `chunk_store_config`

chunk_cache_config:
   # "defaul_validity" has been renamed to "default_validity".
-  [defaul_validity: <duration> | default = 0s]
+  [default_validity: <duration> | default = 0s]

write_dedupe_cache_config:
   # "defaul_validity" has been renamed to "default_validity".
-  [defaul_validity: <duration> | default = 0s]
+  [default_validity: <duration> | default = 0s]

 # "min_chunk_age" has been removed in favor of "querier > query_store_after".
-[min_chunk_age: <duration> | default = 0s]


### `configs_config`

-# "uri" has been moved to "database > uri".
-[uri: <string> | default = "postgres://postgres@configs-db.weave.local/configs?sslmode=disable"]

-# "migrationsdir" has been moved to "database > migrations_dir".
-[migrationsdir: <string> | default = ""]

-# "passwordfile" has been moved to "database > password_file".
-[passwordfile: <string> | default = ""]

+database:
+  [uri: <string> | default = "postgres://postgres@configs-db.weave.local/configs?sslmode=disable"]
+  [migrations_dir: <string> | default = ""]
+  [password_file: <string> | default = ""]
```

## 0.6.1 / 2020-02-05

* [BUGFIX] Fixed parsing of the WAL configuration when specified in the YAML config file. #2071

## 0.6.0 / 2020-01-28

Note that the ruler flags need to be changed in this upgrade. You're moving from a single node ruler to something that might need to be sharded.
Further, if you're using the configs service, we've upgraded the migration library and this requires some manual intervention. See full instructions below to upgrade your PostgreSQL.

* [CHANGE] The frontend component now does not cache results if it finds a `Cache-Control` header and if one of its values is `no-store`. #1974
* [CHANGE] Flags changed with transition to upstream Prometheus rules manager:
  * `-ruler.client-timeout` is now `ruler.configs.client-timeout` in order to match `ruler.configs.url`.
  * `-ruler.group-timeout`has been removed.
  * `-ruler.num-workers` has been removed.
  * `-ruler.rule-path` has been added to specify where the prometheus rule manager will sync rule files.
  * `-ruler.storage.type` has beem added to specify the rule store backend type, currently only the configdb.
  * `-ruler.poll-interval` has been added to specify the interval in which to poll new rule groups.
  * `-ruler.evaluation-interval` default value has changed from `15s` to `1m` to match the default evaluation interval in Prometheus.
  * Ruler sharding requires a ring which can be configured via the ring flags prefixed by `ruler.ring.`. #1987
* [CHANGE] Use relative links from /ring page to make it work when used behind reverse proxy. #1896
* [CHANGE] Deprecated `-distributor.limiter-reload-period` flag. #1766
* [CHANGE] Ingesters now write only normalised tokens to the ring, although they can still read denormalised tokens used by other ingesters. `-ingester.normalise-tokens` is now deprecated, and ignored. If you want to switch back to using denormalised tokens, you need to downgrade to Cortex 0.4.0. Previous versions don't handle claiming tokens from normalised ingesters correctly. #1809
* [CHANGE] Overrides mechanism has been renamed to "runtime config", and is now separate from limits. Runtime config is simply a file that is reloaded by Cortex every couple of seconds. Limits and now also multi KV use this mechanism.<br />New arguments were introduced: `-runtime-config.file` (defaults to empty) and `-runtime-config.reload-period` (defaults to 10 seconds), which replace previously used `-limits.per-user-override-config` and `-limits.per-user-override-period` options. Old options are still used if `-runtime-config.file` is not specified. This change is also reflected in YAML configuration, where old `limits.per_tenant_override_config` and `limits.per_tenant_override_period` fields are replaced with `runtime_config.file` and `runtime_config.period` respectively. #1749
* [CHANGE] Cortex now rejects data with duplicate labels. Previously, such data was accepted, with duplicate labels removed with only one value left. #1964
* [CHANGE] Changed the default value for `-distributor.ha-tracker.prefix` from `collectors/` to `ha-tracker/` in order to not clash with other keys (ie. ring) stored in the same key-value store. #1940
* [FEATURE] Experimental: Write-Ahead-Log added in ingesters for more data reliability against ingester crashes. #1103
  * `--ingester.wal-enabled`: Setting this to `true` enables writing to WAL during ingestion.
  * `--ingester.wal-dir`: Directory where the WAL data should be stored and/or recovered from.
  * `--ingester.checkpoint-enabled`: Set this to `true` to enable checkpointing of in-memory chunks to disk.
  * `--ingester.checkpoint-duration`: This is the interval at which checkpoints should be created.
  * `--ingester.recover-from-wal`: Set this to `true` to recover data from an existing WAL.
  * For more information, please checkout the ["Ingesters with WAL" guide](https://cortexmetrics.io/docs/guides/ingesters-with-wal/).
* [FEATURE] The distributor can now drop labels from samples (similar to the removal of the replica label for HA ingestion) per user via the `distributor.drop-label` flag. #1726
* [FEATURE] Added flag `debug.mutex-profile-fraction` to enable mutex profiling #1969
* [FEATURE] Added `global` ingestion rate limiter strategy. Deprecated `-distributor.limiter-reload-period` flag. #1766
* [FEATURE] Added support for Microsoft Azure blob storage to be used for storing chunk data. #1913
* [FEATURE] Added readiness probe endpoint`/ready` to queriers. #1934
* [FEATURE] Added "multi" KV store that can interact with two other KV stores, primary one for all reads and writes, and secondary one, which only receives writes. Primary/secondary store can be modified in runtime via runtime-config mechanism (previously "overrides"). #1749
* [FEATURE] Added support to store ring tokens to a file and read it back on startup, instead of generating/fetching the tokens to/from the ring. This feature can be enabled with the flag `-ingester.tokens-file-path`. #1750
* [FEATURE] Experimental TSDB: Added `/series` API endpoint support with TSDB blocks storage. #1830
* [FEATURE] Experimental TSDB: Added TSDB blocks `compactor` component, which iterates over users blocks stored in the bucket and compact them according to the configured block ranges. #1942
* [ENHANCEMENT] metric `cortex_ingester_flush_reasons` gets a new `reason` value: `Spread`, when `-ingester.spread-flushes` option is enabled. #1978
* [ENHANCEMENT] Added `password` and `enable_tls` options to redis cache configuration. Enables usage of Microsoft Azure Cache for Redis service. #1923
* [ENHANCEMENT] Upgraded Kubernetes API version for deployments from `extensions/v1beta1` to `apps/v1`. #1941
* [ENHANCEMENT] Experimental TSDB: Open existing TSDB on startup to prevent ingester from becoming ready before it can accept writes. The max concurrency is set via `--experimental.tsdb.max-tsdb-opening-concurrency-on-startup`. #1917
* [ENHANCEMENT] Experimental TSDB: Querier now exports aggregate metrics from Thanos bucket store and in memory index cache (many metrics to list, but all have `cortex_querier_bucket_store_` or `cortex_querier_blocks_index_cache_` prefix). #1996
* [ENHANCEMENT] Experimental TSDB: Improved multi-tenant bucket store. #1991
  * Allowed to configure the blocks sync interval via `-experimental.tsdb.bucket-store.sync-interval` (0 disables the sync)
  * Limited the number of tenants concurrently synched by `-experimental.tsdb.bucket-store.block-sync-concurrency`
  * Renamed `cortex_querier_sync_seconds` metric to `cortex_querier_blocks_sync_seconds`
  * Track `cortex_querier_blocks_sync_seconds` metric for the initial sync too
* [BUGFIX] Fixed unnecessary CAS operations done by the HA tracker when the jitter is enabled. #1861
* [BUGFIX] Fixed ingesters getting stuck in a LEAVING state after coming up from an ungraceful exit. #1921
* [BUGFIX] Reduce memory usage when ingester Push() errors. #1922
* [BUGFIX] Table Manager: Fixed calculation of expected tables and creation of tables from next active schema considering grace period. #1976
* [BUGFIX] Experimental TSDB: Fixed ingesters consistency during hand-over when using experimental TSDB blocks storage. #1854 #1818
* [BUGFIX] Experimental TSDB: Fixed metrics when using experimental TSDB blocks storage. #1981 #1982 #1990 #1983
* [BUGFIX] Experimental memberlist: Use the advertised address when sending packets to other peers of the Gossip memberlist. #1857

### Upgrading PostgreSQL (if you're using configs service)

Reference: <https://github.com/golang-migrate/migrate/tree/master/database/postgres#upgrading-from-v1>

1. Install the migrate package cli tool: <https://github.com/golang-migrate/migrate/tree/master/cmd/migrate#installation>
2. Drop the `schema_migrations` table: `DROP TABLE schema_migrations;`.
2. Run the migrate command:

```bash
migrate  -path <absolute_path_to_cortex>/cmd/cortex/migrations -database postgres://localhost:5432/database force 2
```

### Known issues

- The `cortex_prometheus_rule_group_last_evaluation_timestamp_seconds` metric, tracked by the ruler, is not unregistered for rule groups not being used anymore. This issue will be fixed in the next Cortex release (see [2033](https://github.com/cortexproject/cortex/issues/2033)).

- Write-Ahead-Log (WAL) does not have automatic repair of corrupt checkpoint or WAL segments, which is possible if ingester crashes abruptly or the underlying disk corrupts. Currently the only way to resolve this is to manually delete the affected checkpoint and/or WAL segments. Automatic repair will be added in the future releases.

## 0.4.0 / 2019-12-02

* [CHANGE] The frontend component has been refactored to be easier to re-use. When upgrading the frontend, cache entries will be discarded and re-created with the new protobuf schema. #1734
* [CHANGE] Removed direct DB/API access from the ruler. `-ruler.configs.url` has been now deprecated. #1579
* [CHANGE] Removed `Delta` encoding. Any old chunks with `Delta` encoding cannot be read anymore. If `ingester.chunk-encoding` is set to `Delta` the ingester will fail to start. #1706
* [CHANGE] Setting `-ingester.max-transfer-retries` to 0 now disables hand-over when ingester is shutting down. Previously, zero meant infinite number of attempts. #1771
* [CHANGE] `dynamo` has been removed as a valid storage name to make it consistent for all components. `aws` and `aws-dynamo` remain as valid storage names.
* [CHANGE/FEATURE] The frontend split and cache intervals can now be configured using the respective flag `--querier.split-queries-by-interval` and `--frontend.cache-split-interval`.
  * If `--querier.split-queries-by-interval` is not provided request splitting is disabled by default.
  * __`--querier.split-queries-by-day` is still accepted for backward compatibility but has been deprecated. You should now use `--querier.split-queries-by-interval`. We recommend a to use a multiple of 24 hours.__
* [FEATURE] Global limit on the max series per user and metric #1760
  * `-ingester.max-global-series-per-user`
  * `-ingester.max-global-series-per-metric`
  * Requires `-distributor.replication-factor` and `-distributor.shard-by-all-labels` set for the ingesters too
* [FEATURE] Flush chunks with stale markers early with `ingester.max-stale-chunk-idle`. #1759
* [FEATURE] EXPERIMENTAL: Added new KV Store backend based on memberlist library. Components can gossip about tokens and ingester states, instead of using Consul or Etcd. #1721
* [FEATURE] EXPERIMENTAL: Use TSDB in the ingesters & flush blocks to S3/GCS ala Thanos. This will let us use an Object Store more efficiently and reduce costs. #1695
* [FEATURE] Allow Query Frontend to log slow queries with `frontend.log-queries-longer-than`. #1744
* [FEATURE] Add HTTP handler to trigger ingester flush & shutdown - used when running as a stateful set with the WAL enabled.  #1746
* [FEATURE] EXPERIMENTAL: Added GCS support to TSDB blocks storage. #1772
* [ENHANCEMENT] Reduce memory allocations in the write path. #1706
* [ENHANCEMENT] Consul client now follows recommended practices for blocking queries wrt returned Index value. #1708
* [ENHANCEMENT] Consul client can optionally rate-limit itself during Watch (used e.g. by ring watchers) and WatchPrefix (used by HA feature) operations. Rate limiting is disabled by default. New flags added: `--consul.watch-rate-limit`, and `--consul.watch-burst-size`. #1708
* [ENHANCEMENT] Added jitter to HA deduping heartbeats, configure using `distributor.ha-tracker.update-timeout-jitter-max` #1534
* [ENHANCEMENT] Add ability to flush chunks with stale markers early. #1759
* [BUGFIX] Stop reporting successful actions as 500 errors in KV store metrics. #1798
* [BUGFIX] Fix bug where duplicate labels can be returned through metadata APIs. #1790
* [BUGFIX] Fix reading of old, v3 chunk data. #1779
* [BUGFIX] Now support IAM roles in service accounts in AWS EKS. #1803
* [BUGFIX] Fixed duplicated series returned when querying both ingesters and store with the experimental TSDB blocks storage. #1778

In this release we updated the following dependencies:

- gRPC v1.25.0  (resulted in a drop of 30% CPU usage when compression is on)
- jaeger-client v2.20.0
- aws-sdk-go to v1.25.22

## 0.3.0 / 2019-10-11

This release adds support for Redis as an alternative to Memcached, and also includes many optimisations which reduce CPU and memory usage.

* [CHANGE] Gauge metrics were renamed to drop the `_total` suffix. #1685
  * In Alertmanager, `alertmanager_configs_total` is now `alertmanager_configs`
  * In Ruler, `scheduler_configs_total` is now `scheduler_configs`
  * `scheduler_groups_total` is now `scheduler_groups`.
* [CHANGE] `--alertmanager.configs.auto-slack-root` flag was dropped as auto Slack root is not supported anymore. #1597
* [CHANGE] In table-manager, default DynamoDB capacity was reduced from 3,000 units to 1,000 units. We recommend you do not run with the defaults: find out what figures are needed for your environment and set that via `-dynamodb.periodic-table.write-throughput` and `-dynamodb.chunk-table.write-throughput`.
* [FEATURE] Add Redis support for caching #1612
* [FEATURE] Allow spreading chunk writes across multiple S3 buckets #1625
* [FEATURE] Added `/shutdown` endpoint for ingester to shutdown all operations of the ingester. #1746
* [ENHANCEMENT] Upgraded Prometheus to 2.12.0 and Alertmanager to 0.19.0. #1597
* [ENHANCEMENT] Cortex is now built with Go 1.13 #1675, #1676, #1679
* [ENHANCEMENT] Many optimisations, mostly impacting ingester and querier: #1574, #1624, #1638, #1644, #1649, #1654, #1702

Full list of changes: <https://github.com/cortexproject/cortex/compare/v0.2.0...v0.3.0>

## 0.2.0 / 2019-09-05

This release has several exciting features, the most notable of them being setting `-ingester.spread-flushes` to potentially reduce your storage space by upto 50%.

* [CHANGE] Flags changed due to changes upstream in Prometheus Alertmanager #929:
  * `alertmanager.mesh.listen-address` is now `cluster.listen-address`
  * `alertmanager.mesh.peer.host` and `alertmanager.mesh.peer.service` can be replaced by `cluster.peer`
  * `alertmanager.mesh.hardware-address`, `alertmanager.mesh.nickname`, `alertmanager.mesh.password`, and `alertmanager.mesh.peer.refresh-interval` all disappear.
* [CHANGE] --claim-on-rollout flag deprecated; feature is now always on #1566
* [CHANGE] Retention period must now be a multiple of periodic table duration #1564
* [CHANGE] The value for the name label for the chunks memcache in all `cortex_cache_` metrics is now `chunksmemcache` (before it was `memcache`) #1569
* [FEATURE] Makes the ingester flush each timeseries at a specific point in the max-chunk-age cycle with `-ingester.spread-flushes`. This means multiple replicas of a chunk are very likely to contain the same contents which cuts chunk storage space by up to 66%. #1578
* [FEATURE] Make minimum number of chunk samples configurable per user #1620
* [FEATURE] Honor HTTPS for custom S3 URLs #1603
* [FEATURE] You can now point the query-frontend at a normal Prometheus for parallelisation and caching #1441
* [FEATURE] You can now specify `http_config` on alert receivers #929
* [FEATURE] Add option to use jump hashing to load balance requests to memcached #1554
* [FEATURE] Add status page for HA tracker to distributors #1546
* [FEATURE] The distributor ring page is now easier to read with alternate rows grayed out #1621

## 0.1.0 / 2019-08-07

* [CHANGE] HA Tracker flags were renamed to provide more clarity #1465
  * `distributor.accept-ha-labels` is now `distributor.ha-tracker.enable`
  * `distributor.accept-ha-samples` is now `distributor.ha-tracker.enable-for-all-users`
  * `ha-tracker.replica` is now `distributor.ha-tracker.replica`
  * `ha-tracker.cluster` is now `distributor.ha-tracker.cluster`
* [FEATURE] You can specify "heap ballast" to reduce Go GC Churn #1489
* [BUGFIX] HA Tracker no longer always makes a request to Consul/Etcd when a request is not from the active replica #1516
* [BUGFIX] Queries are now correctly cancelled by the query-frontend #1508<|MERGE_RESOLUTION|>--- conflicted
+++ resolved
@@ -22,11 +22,7 @@
 * [CHANGE] Slow query log has a different output now. Previously used `url` field has been replaced with `host` and `path`, and query parameters are logged as individual log fields with `qs_` prefix. #2520
 * [CHANGE] Experimental WAL: WAL and checkpoint compression is now disabled. #2436
 * [FEATURE] Ruler: The `-ruler.evaluation-delay` flag was added to allow users to configure a default evaluation delay for all rules in cortex. The default value is 0 which is the current behavior. #2423
-<<<<<<< HEAD
-* [FEATURE] TLS support for both HTTP and GRPC clients to enable secure communication between cortex components. #2502
-=======
 * [FEATURE] Experimental: Added a new object storage client for OpenStack Swift. #2440
->>>>>>> 9a9dec8b
 * [ENHANCEMENT] Experimental TSDB: sample ingestion errors are now reported via existing `cortex_discarded_samples_total` metric. #2370
 * [ENHANCEMENT] Failures on samples at distributors and ingesters return the first validation error as opposed to the last. #2383
 * [ENHANCEMENT] Experimental TSDB: Added `cortex_querier_blocks_meta_synced`, which reflects current state of synced blocks over all tenants. #2392
