--- conflicted
+++ resolved
@@ -12,10 +12,7 @@
 
 	io "io"
 	math "math"
-<<<<<<< HEAD
-=======
 	math_bits "math/bits"
->>>>>>> 9e5dedc0
 	time "time"
 )
 
@@ -85,11 +82,7 @@
 		return xxx_messageInfo_Matcher.Marshal(b, m, deterministic)
 	} else {
 		b = b[:cap(b)]
-<<<<<<< HEAD
-		n, err := m.MarshalTo(b)
-=======
 		n, err := m.MarshalToSizedBuffer(b)
->>>>>>> 9e5dedc0
 		if err != nil {
 			return nil, err
 		}
@@ -116,41 +109,6 @@
 	XXX_NoUnkeyedLiteral struct{}  `json:"-"`
 	XXX_unrecognized     []byte    `json:"-"`
 	XXX_sizecache        int32     `json:"-"`
-<<<<<<< HEAD
-}
-
-func (m *Comment) Reset()         { *m = Comment{} }
-func (m *Comment) String() string { return proto.CompactTextString(m) }
-func (*Comment) ProtoMessage()    {}
-func (*Comment) Descriptor() ([]byte, []int) {
-	return fileDescriptor_7fc56058cf68dbd8, []int{1}
-}
-func (m *Comment) XXX_Unmarshal(b []byte) error {
-	return m.Unmarshal(b)
-}
-func (m *Comment) XXX_Marshal(b []byte, deterministic bool) ([]byte, error) {
-	if deterministic {
-		return xxx_messageInfo_Comment.Marshal(b, m, deterministic)
-	} else {
-		b = b[:cap(b)]
-		n, err := m.MarshalTo(b)
-		if err != nil {
-			return nil, err
-		}
-		return b[:n], nil
-	}
-}
-func (m *Comment) XXX_Merge(src proto.Message) {
-	xxx_messageInfo_Comment.Merge(m, src)
-}
-func (m *Comment) XXX_Size() int {
-	return m.Size()
-}
-func (m *Comment) XXX_DiscardUnknown() {
-	xxx_messageInfo_Comment.DiscardUnknown(m)
-}
-
-=======
 }
 
 func (m *Comment) Reset()         { *m = Comment{} }
@@ -184,7 +142,6 @@
 	xxx_messageInfo_Comment.DiscardUnknown(m)
 }
 
->>>>>>> 9e5dedc0
 var xxx_messageInfo_Comment proto.InternalMessageInfo
 
 // Silence specifies an object that ignores alerts based
@@ -224,11 +181,7 @@
 		return xxx_messageInfo_Silence.Marshal(b, m, deterministic)
 	} else {
 		b = b[:cap(b)]
-<<<<<<< HEAD
-		n, err := m.MarshalTo(b)
-=======
 		n, err := m.MarshalToSizedBuffer(b)
->>>>>>> 9e5dedc0
 		if err != nil {
 			return nil, err
 		}
@@ -271,11 +224,7 @@
 		return xxx_messageInfo_MeshSilence.Marshal(b, m, deterministic)
 	} else {
 		b = b[:cap(b)]
-<<<<<<< HEAD
-		n, err := m.MarshalTo(b)
-=======
 		n, err := m.MarshalToSizedBuffer(b)
->>>>>>> 9e5dedc0
 		if err != nil {
 			return nil, err
 		}
@@ -379,14 +328,7 @@
 		i--
 		dAtA[i] = 0x8
 	}
-<<<<<<< HEAD
-	if m.XXX_unrecognized != nil {
-		i += copy(dAtA[i:], m.XXX_unrecognized)
-	}
-	return i, nil
-=======
 	return len(dAtA) - i, nil
->>>>>>> 9e5dedc0
 }
 
 func (m *Comment) Marshal() (dAtA []byte, err error) {
@@ -428,20 +370,6 @@
 		i--
 		dAtA[i] = 0x12
 	}
-<<<<<<< HEAD
-	dAtA[i] = 0x1a
-	i++
-	i = encodeVarintSilence(dAtA, i, uint64(github_com_gogo_protobuf_types.SizeOfStdTime(m.Timestamp)))
-	n1, err := github_com_gogo_protobuf_types.StdTimeMarshalTo(m.Timestamp, dAtA[i:])
-	if err != nil {
-		return 0, err
-	}
-	i += n1
-	if m.XXX_unrecognized != nil {
-		i += copy(dAtA[i:], m.XXX_unrecognized)
-	}
-	return i, nil
-=======
 	if len(m.Author) > 0 {
 		i -= len(m.Author)
 		copy(dAtA[i:], m.Author)
@@ -450,7 +378,6 @@
 		dAtA[i] = 0xa
 	}
 	return len(dAtA) - i, nil
->>>>>>> 9e5dedc0
 }
 
 func (m *Silence) Marshal() (dAtA []byte, err error) {
@@ -505,30 +432,6 @@
 			dAtA[i] = 0x3a
 		}
 	}
-<<<<<<< HEAD
-	dAtA[i] = 0x1a
-	i++
-	i = encodeVarintSilence(dAtA, i, uint64(github_com_gogo_protobuf_types.SizeOfStdTime(m.StartsAt)))
-	n2, err := github_com_gogo_protobuf_types.StdTimeMarshalTo(m.StartsAt, dAtA[i:])
-	if err != nil {
-		return 0, err
-	}
-	i += n2
-	dAtA[i] = 0x22
-	i++
-	i = encodeVarintSilence(dAtA, i, uint64(github_com_gogo_protobuf_types.SizeOfStdTime(m.EndsAt)))
-	n3, err := github_com_gogo_protobuf_types.StdTimeMarshalTo(m.EndsAt, dAtA[i:])
-	if err != nil {
-		return 0, err
-	}
-	i += n3
-	dAtA[i] = 0x2a
-	i++
-	i = encodeVarintSilence(dAtA, i, uint64(github_com_gogo_protobuf_types.SizeOfStdTime(m.UpdatedAt)))
-	n4, err := github_com_gogo_protobuf_types.StdTimeMarshalTo(m.UpdatedAt, dAtA[i:])
-	if err != nil {
-		return 0, err
-=======
 	n2, err2 := github_com_gogo_protobuf_types.StdTimeMarshalTo(m.UpdatedAt, dAtA[i-github_com_gogo_protobuf_types.SizeOfStdTime(m.UpdatedAt):])
 	if err2 != nil {
 		return 0, err2
@@ -540,7 +443,6 @@
 	n3, err3 := github_com_gogo_protobuf_types.StdTimeMarshalTo(m.EndsAt, dAtA[i-github_com_gogo_protobuf_types.SizeOfStdTime(m.EndsAt):])
 	if err3 != nil {
 		return 0, err3
->>>>>>> 9e5dedc0
 	}
 	i -= n3
 	i = encodeVarintSilence(dAtA, i, uint64(n3))
@@ -575,14 +477,7 @@
 		i--
 		dAtA[i] = 0xa
 	}
-<<<<<<< HEAD
-	if m.XXX_unrecognized != nil {
-		i += copy(dAtA[i:], m.XXX_unrecognized)
-	}
-	return i, nil
-=======
 	return len(dAtA) - i, nil
->>>>>>> 9e5dedc0
 }
 
 func (m *MeshSilence) Marshal() (dAtA []byte, err error) {
@@ -617,19 +512,6 @@
 	i = encodeVarintSilence(dAtA, i, uint64(n5))
 	i--
 	dAtA[i] = 0x12
-<<<<<<< HEAD
-	i++
-	i = encodeVarintSilence(dAtA, i, uint64(github_com_gogo_protobuf_types.SizeOfStdTime(m.ExpiresAt)))
-	n6, err := github_com_gogo_protobuf_types.StdTimeMarshalTo(m.ExpiresAt, dAtA[i:])
-	if err != nil {
-		return 0, err
-	}
-	i += n6
-	if m.XXX_unrecognized != nil {
-		i += copy(dAtA[i:], m.XXX_unrecognized)
-	}
-	return i, nil
-=======
 	if m.Silence != nil {
 		{
 			size, err := m.Silence.MarshalToSizedBuffer(dAtA[:i])
@@ -643,7 +525,6 @@
 		dAtA[i] = 0xa
 	}
 	return len(dAtA) - i, nil
->>>>>>> 9e5dedc0
 }
 
 func encodeVarintSilence(dAtA []byte, offset int, v uint64) int {
